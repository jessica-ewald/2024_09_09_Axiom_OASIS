--- conflicted
+++ resolved
@@ -1,8 +1,4 @@
-<<<<<<< HEAD
-configfile: "./inputs/conf/dino.json"
-=======
 configfile: "./inputs/conf/cpcnn.json"
->>>>>>> 01767d24
 
 # Load rules
 include: "rules/common.smk"
@@ -19,10 +15,7 @@
 rule all:
      input:
           f"outputs/{features}/{scenario}/aggregated_profiles/agg.parquet",
-<<<<<<< HEAD
-=======
           f"outputs/{features}/{scenario}/curves/plots/cc_plots.pdf",
           f"outputs/{features}/{scenario}/curves/plots/mtt_plots.pdf",
           f"outputs/{features}/{scenario}/curves/plots/ldh_plots.pdf",
->>>>>>> 01767d24
           f"outputs/{features}/{scenario}/curves/plots/cp_plots.pdf"